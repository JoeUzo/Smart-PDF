# Smart PDF

Smart PDF is a versatile, all-in-one web application designed to streamline your document management workflow. It offers a comprehensive suite of tools for processing PDF and Word documents, from basic manipulations to advanced AI-powered analysis.

## Key Features

- **Merge PDFs**: Combine multiple PDF files into a single, organized document.
- **Split PDF**: Extract specific pages or ranges from a PDF, or split it into multiple files.
- **Compress PDF**: Reduce the file size of your PDFs for easier sharing and storage.
- **Convert Documents**:
    - **PDF to Word**: Seamlessly convert PDF files into editable Word documents.
    - **Word to PDF**: Transform Word documents into professional-quality PDFs.
- **AI-Powered Summarization & Chat**:
    - **Summarize**: Get a quick, AI-generated summary of your PDF content.
    - **Chat with PDF**: Interact with your documents through a conversational AI interface to find information and gain insights.
- **Contact Form**: A fully functional contact form to send feedback or inquiries directly to the administrator.

## Tech Stack

- **Backend**: Python 3.10+ with FastAPI
- **AI Integration**: OpenAI API, LangChain, FAISS for vector storage
- **Asynchronous Task Queue**: Celery with Redis for background processing
- **Frontend**: Tailwind CSS, JavaScript
- **Templating**: Jinja2
- **Containerization**: Docker, Docker Compose
- **CI/CD**: GitHub Actions for automated builds

## Project Layout

```
.
├── .github/workflows/main.yml
├── app/
│   ├── __init__.py
│   ├── celery_worker.py
│   ├── config.py
│   ├── main.py
│   ├── ocr.py
│   └── utils.py
├── config/
│   └── ai_prompts.json
├── static/
│   └── css/
│       ├── input.css
│       └── styles.css
├── templates/
│   ├── base.html
│   ├── chat.html
│   ├── compress.html
│   ├── contact_us.html
│   ├── index.html
│   ├── merge.html
│   ├── pdf_to_word.html
│   ├── processing.html
│   ├── summarize.html
│   ├── split.html
│   └── word_to_pdf.html
├── .dockerignore
├── .gitignore
├── .env
├── docker-compose.yml
├── Dockerfile
├── package.json
├── requirements.txt
└── setup.py
```

## Setup and Usage

### Prerequisites

- Python 3.10+
- Node.js and npm
- Docker and Docker Compose (for containerized setup)
- Redis

### Local Development

1.  **Clone the repository**:
    ```bash
<<<<<<< HEAD
    git clone https://github.com/JoeUzo/Smart-PDF
    cd smart-pdf
=======
    git clone https://github.com/JoeUzo/Smart-PDF.git
    cd Smart-PDF
>>>>>>> 6ca19153
    ```

2.  **Create and activate a virtual environment**:
    ```bash
    python -m venv venv
    source venv/bin/activate  # On Windows: venv\Scripts\activate
    ```

3.  **Install Python dependencies**:
    ```bash
    pip install -r requirements.txt
    ```

4.  **Install frontend dependencies**:
    ```bash
    npm install
    ```

5.  **Build the CSS**:
    ```bash
    npm run build
    ```
    For development with automatic rebuilding, use `npm run watch`.

6.  **Set up environment variables**:
    Create a `.env` file in the root directory and add your configuration:
    ```env
    OPENAI_API_KEY="your-openai-api-key"
    EMAIL="your-email@example.com"
    EMAIL_KEY="your-email-app-password"
    ```

7.  **Start the services**:
    - **Redis**: Ensure your Redis server is running.
    - **Celery Worker**:
      ```bash
      celery -A app.celery_worker.celery_app worker --loglevel=info
      ```
    - **FastAPI Application**:
      ```bash
      uvicorn app.main:app --reload --port 8001
      ```

    The application will be available at `http://localhost:8001`.

### Docker Deployment

1.  **Set up environment variables**:
    Create a `.env` file as described above.

2.  **Build and run the containers**:
    ```bash
    docker-compose up --build
    ```

    The application will be available at `http://localhost:8000`.

## API Endpoints

- **`GET /`**: Home page.
- **`GET /contact`**: Displays the contact form.
- **`POST /contact`**: Submits the contact form and sends an email.
- **`POST /merge`**: Merges multiple PDF files.
- **`POST /split`**: Splits a PDF based on specified ranges.
- **`POST /compress`**: Compresses a PDF file.
- **`POST /pdf-to-word`**: Converts a PDF to a DOCX file.
- **`POST /word-to-pdf`**: Converts a DOCX file to a PDF.
- **`POST /summarize`**: Creates a vector store and summary for a PDF.
- **`GET /chat`**: Handles chat interactions with the vectorized PDF.
- **`GET /status/{task_id}`**: Checks the status of a background task.
- **`GET /download/{task_id}/{filename}`**: Downloads a processed file.<|MERGE_RESOLUTION|>--- conflicted
+++ resolved
@@ -78,13 +78,8 @@
 
 1.  **Clone the repository**:
     ```bash
-<<<<<<< HEAD
-    git clone https://github.com/JoeUzo/Smart-PDF
-    cd smart-pdf
-=======
     git clone https://github.com/JoeUzo/Smart-PDF.git
     cd Smart-PDF
->>>>>>> 6ca19153
     ```
 
 2.  **Create and activate a virtual environment**:
